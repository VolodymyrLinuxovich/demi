--- conflicted
+++ resolved
@@ -44,35 +44,52 @@
     except Exception as e:
         print(f"[ERROR] SSH send failed: {e}")
 
-def handle_sensor_data(entry):
-    _, smelly, frame_b64 = entry["datetime"], entry["smelly"], entry.get("frame_b64")
+
+TRAJECTORY_MAP = {
+    "upper_left_start": 0,
+    "upper_left_end": 1,
+    "upper_right_start": 2,
+    "upper_right_end": 3,
+    "lower_left_start": 4,
+    "lower_left_end": 5,
+    "lower_right_start": 6,
+    "lower_right_end": 7
+}
+
+def do_spray_action(smelly, frame_b64):
     if smelly:
-        send_flag_over_ssh("IN PROGRESS")
-        # TODO: Run self-spray trajectory
-        try:
-            print("Taking Trajectory...")
-        except Exception as e:
-            print(f"Error taking trajectory: {e}")
-        send_flag_over_ssh("COMPLETE")
-        return
+        take_trajectory(TRAJECTORY_MAP["lower_left_start"])
+        send_flag_over_ssh("MOVE SERVO")
+        time.sleep(3)
+        take_trajectory(TRAJECTORY_MAP["lower_left_end"])
+        time.sleep(1)
+        take_trajectory(TRAJECTORY_MAP["lower_right_start"])
+        send_flag_over_ssh("MOVE_SERVO")
+        time.sleep(3)
+        take_trajectory(TRAJECTORY_MAP["lower_right_end"])
+        time.sleep(1)
     elif frame_b64:
         image = b64_to_image(frame_b64)
         quadrant, will_spray = predict_offensive_spray(image)
-        if will_spray:
-<<<<<<< HEAD
-            # Run offensive-spray trajectory based on quadrant
-            pass
-    else:
-        print("No Spray")
-=======
-            # TODO: Run offensive-spray trajectory based on quadrant
-            try:
-                print(f"Taking Offensive Spray Trajectory in Quadrant {quadrant}...")
-            except Exception as e:
-                print(f"Error taking offensive trajectory: {e}")
-            return
+        if will_spray and quadrant in [1, 2, 4, 5, 7, 8]: 
+            take_trajectory(TRAJECTORY_MAP["upper_left_start"])
+            send_flag_over_ssh("MOVE SERVO")
+            time.sleep(3)
+            take_trajectory(TRAJECTORY_MAP["upper_left_end"])
+            time.sleep(1)
+        if will_spray and quadrant in [2, 3 ,5, 6, 8, 9]:
+            take_trajectory(TRAJECTORY_MAP["upper_right_start"])
+            send_flag_over_ssh("MOVE_SERVO")
+            time.sleep(3)
+            take_trajectory(TRAJECTORY_MAP["upper_right_end"])
+            time.sleep(1)
     print("No Spray")
->>>>>>> b0995ada
+    
+def handle_sensor_data(entry):
+    _, smelly, frame_b64 = entry["datetime"], entry["smelly"], entry.get("frame_b64")
+    send_flag_over_ssh("IN PROGRESS")
+    do_spray_action(smelly, frame_b64)
+    send_flag_over_ssh("COMPLETE")
 
 def main():
     handler = LogHandler(handle_sensor_data)
